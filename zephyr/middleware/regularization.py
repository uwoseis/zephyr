from __future__ import unicode_literals, print_function, division, absolute_import
from future import standard_library
standard_library.install_aliases()

import numpy as np
import SimPEG
import scipy.sparse as sp

from .maps import SquaredSlownessMap

class HelmBaseRegularization(SimPEG.Regularization.BaseRegularization):

<<<<<<< HEAD
    mapPair = SquaredSlownessMap
=======
    mapPair = SimPEG.Maps.IdentityMap
>>>>>>> f3cd2341

    @property
    def W(self):
        """Full regularization weighting matrix W."""
        return sp.identity(self.mesh.nN, dtype=np.complex128)<|MERGE_RESOLUTION|>--- conflicted
+++ resolved
@@ -10,11 +10,7 @@
 
 class HelmBaseRegularization(SimPEG.Regularization.BaseRegularization):
 
-<<<<<<< HEAD
-    mapPair = SquaredSlownessMap
-=======
     mapPair = SimPEG.Maps.IdentityMap
->>>>>>> f3cd2341
 
     @property
     def W(self):
