--- conflicted
+++ resolved
@@ -51,13 +51,8 @@
             self.systemConfig.update(m)
             self.clearCache()
 
-<<<<<<< HEAD
         elif isinstance(m, (np.ndarray, np.inexact, complex, float)):
-            if not np.linalg.norm(m - self.systemConfig.get(loneKey, 0.)) < EPS:
-=======
-        elif isinstance(m, np.ndarray) or isinstance(m, np.inexact) or isinstance(m, complex) or isinstance(m, float):
             if not np.linalg.norm(m.ravel() - self.systemConfig.get(loneKey, 0.).ravel()) < EPS:
->>>>>>> 5e72796a
                 self.systemConfig[loneKey] = m
                 self.clearCache()
 
