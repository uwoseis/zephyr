from IPython.parallel import Client, parallel, Reference, require, depend, interactive
import numpy as np

DEFAULT_MPI = True
MPI_BELLWETHERS = ['PMI_SIZE', 'OMPI_UNIVERSE_SIZE']

def cdSame(rc):
    import os

    dview = rc[:]

    home = os.getenv('HOME')
    cwd = os.getcwd()

    @interactive
    def cdrel(relpath):
        import os
        home = os.getenv('HOME')
        fullpath = os.path.join(home, relpath)
        try:
            os.chdir(fullpath)
        except OSError:
            return False
        else:
            return True

    if cwd.find(home) == 0:
        relpath = cwd[len(home)+1:]
        return all(rc[:].apply_sync(cdrel, relpath))

def adjustMKLVectorization(nt=1):
    try:
        import mkl
    except ImportError:
        pass
    finally:
        mkl.set_num_threads(nt)

class commonReducer(dict):

    def __init__(self, *args, **kwargs):
        dict.__init__(self, *args, **kwargs)
        self.addcounter = 0
        self.iaddcounter = 0
        self.interactcounter = 0
        self.callcounter = 0

    def __add__(self, other):
        result = commonReducer(self)
        for key in other.keys():
            if key in result:
                result[key] = self[key] + other[key]
            else:
                result[key] = other[key]

        self.addcounter += 1
        self.interactcounter += 1

        return result

    def __iadd__(self, other):
        for key in other.keys():
            if key in self:
                self[key] += other[key]
            else:
                self[key] = other[key]

        self.iaddcounter += 1
        self.interactcounter += 1

        return self

    def __mul__(self, other):
        result = commonReducer()
        for key in other.keys():
            if key in self:
                result[key] = self[key] * other[key]

        return result

    def __sub__(self, other):
        result = commonReducer()
        for key in other.keys():
            if key in self:
                result[key] = self[key] - other[key]

        return result

    def __div__(self, other):
        result = commonReducer()
        for key in other.keys():
            if key in self:
                result[key] = self[key] / other[key]

        return result

    def sum(self, *args, **kwargs):
        result = commonReducer()
        for key in self.keys():
            result[key] = self[key].sum(*args, **kwargs)

        return result

    def log(self):
        result = commonReducer()
        for key in self.keys():
            result[key] = np.log(self[key])

        return result

    def conj(self):
        result = commonReducer()
        for key in self.keys():
            result[key] = self[key].conj()

        return result

    def real(self):
        result = commonReducer()
        for key in self.keys():
            result[key] = self[key].real()

        return result

    def imag(self):
        result = commonReducer()
        for key in self.keys():
            result[key] = self[key].imag()

        return result

    def ravel(self):
        result = commonReducer()
        for key in self.keys():
            result[key] = self[key].ravel()

        return result

    def reshape(self, *args, **kwargs):
        result = commonReducer()
        for key in self.keys():
            result[key] = self[key].reshape(*args, **kwargs)

        return result

    def copy(self):

        return commonReducer(self)

    def __call__(self, key, result):
        if key in self:
            self[key] += result
        else:
            self[key] = result

        self.callcounter += 1
        self.interactcounter += 1

class RemoteInterface(object):

    def __init__(self, profile=None, MPI=None, nThreads=1):

        if profile is not None:
            pupdate = {'profile': profile}
        else:
            pupdate = {}

        pclient = Client(**pupdate)

        if not cdSame(pclient):
            print('Could not change all workers to the same directory as the client!')

        dview = pclient[:]
        dview.block = True
        dview.clear()

        remoteSetup = '''
        import os'''

        parMPISetup = ''' 
        from mpi4py import MPI
        comm = MPI.COMM_WORLD
        rank = comm.Get_rank()''' 

        for command in remoteSetup.strip().split('\n'):
            dview.execute(command.strip())

        dview.scatter('rank', pclient.ids, flatten=True)

<<<<<<< HEAD
        dview.apply(adjustMKLVectorization)

        self.e0 = pclient[0]

=======
>>>>>>> bb45a809
        self.useMPI = False
        MPI = DEFAULT_MPI if MPI is None else MPI
        if MPI:
            MPISafe = False

            for var in MPI_BELLWETHERS:
                MPISafe = MPISafe or all(dview["os.getenv('%s')"%(var,)])

            if MPISafe:
                for command in parMPISetup.strip().split('\n'):
                    dview.execute(command.strip())
                ranks = dview['rank']
                reorder = [ranks.index(i) for i in xrange(len(ranks))]
                dview = pclient[reorder]
                dview.block = True
                dview.activate()

                # Set up necessary parts for broadcast-based communication
                self.e0 = pclient[reorder[0]]
                self.e0.block = True
                self.comm = Reference('comm')

            self.useMPI = MPISafe

        self.pclient = pclient
        self.dview = dview
        self.lview = pclient.load_balanced_view()

        self.nThreads = nThreads

        # Generate 'par' object for Problem to grab
        self.par = {
            'pclient':      self.pclient,
            'dview':        self.dview,
            'lview':        self.pclient.load_balanced_view(),
        }

    @property
    def nThreads(self):
        return self._nThreads
    @nThreads.setter
    def nThreads(self, value):
        self._nThreads = value
        self.dview.apply(adjustMKLVectorization, self._nThreads)
    

    def __setitem__(self, key, item):

        if self.useMPI:
            self.e0[key] = item
            code = 'if rank != 0: %(key)s = None\n%(key)s = comm.bcast(%(key)s, root=0)'
            self.dview.execute(code%{'key': key})

        else:
            self.dview[key] = item

    def __getitem__(self, key):

        if self.useMPI:
            code = 'temp_%(key)s = None\ntemp_%(key)s = comm.gather(%(key)s, root=%(root)d)'
            self.dview.execute(code%{'key': key, 'root': 0})
            item = self.e0['temp_%s'%(key,)]
            self.e0.execute('del temp_%s'%(key,))

        else:
            item = self.dview[key]

        return item

    def reduce(self, key, axis=None):

        if self.useMPI:
            code = 'temp_%(key)s = comm.reduce(%(key)s, root=%(root)d)'
            self.dview.execute(code%{'key': key, 'root': 0})

            # if axis is not None:
            #     code = 'temp_%(key)s = temp_%(key)s.sum(axis=%(axis)d)'
            #     self.e0.execute(code%{'key': key, 'axis': axis})

            item = self.e0['temp_%s'%(key,)]
            self.dview.execute('del temp_%s'%(key,))

        else:
            item = reduce(np.add, self.dview[key])

        return item

    def reduceMul(self, key1, key2, axis=None):

        if self.useMPI:
            # Gather
            code_reduce = 'temp_%(key)s = comm.reduce(%(key)s, root=%(root)d)'
            self.dview.execute(code_reduce%{'key': key1, 'root': 0})
            self.dview.execute(code_reduce%{'key': key2, 'root': 0})

            # Multiply
            code_mul = 'temp_%(key1)s%(key2)s = temp_%(key1)s * temp_%(key2)s'
            self.e0.execute(code_mul%{'key1': key1, 'key2': key2})

            # Potentially sum
            if axis is not None:
                code = 'temp_%(key1)s%(key2)s = temp_%(key1)s%(key2)s.sum(axis=%(axis)d)'
                self.e0.execute(code%{'key1': key1, 'key2': key2, 'axis': axis})

            # Pull
            item = self.e0['temp_%(key1)s%(key2)s'%{'key1': key1, 'key2': key2}]

            # Clear
            self.dview.execute('del temp_%s'%(key1,))
            self.dview.execute('del temp_%s'%(key2,))
            self.e0.execute('del temp_%(key1)s%(key2)s'%{'key1': key1, 'key2': key2})

        else:
            item1 = reduce(np.add, self.dview[key1])
            item2 = reduce(np.add, self.dview[key2])
            item = item1 * item2

        return item

    def remoteDifference(self, key1, key2, keyresult):

        if self.useMPI:

            root = 0

            # Gather
            code_reduce = 'temp_%(key)s = comm.reduce(%(key)s, root=%(root)d)'
            self.dview.execute(code_reduce%{'key': key1, 'root': root})
            self.dview.execute(code_reduce%{'key': key2, 'root': root})

            # Difference
            code_difference = '%(keyresult)s = temp_%(key1)s - temp_%(key2)s'
            self.e0.execute(code_difference%{'key1': key1, 'key2': key2, 'keyresult': keyresult})

            # Broadcast
            code = 'if rank != 0: %(key)s = None\n%(key)s = comm.bcast(%(key)s, root=%(root)d)'
            self.dview.execute(code%{'key': keyresult, 'root': root})

            # Clear
            self.e0.execute('del temp_%s'%(key1,))
            self.e0.execute('del temp_%s'%(key2,))

        else:
            item1 = reduce(np.add, self.dview[key1])
            item2 = reduce(np.add, self.dview[key2])

            item = item1 - item2
            self.dview[keyresult] = item

    def remoteOpGatherFirst(self, op, key1, key2, keyresult):

        if self.useMPI:

            root = 0

            # Gather
            code_reduce = 'temp_%(key)s = comm.reduce(%(key)s, root=%(root)d)'
            self.dview.execute(code_reduce%{'key': key1, 'root': root})

            # Difference
            code_difference = '%(keyresult)s = temp_%(key1)s %(op)s %(key2)s'
            self.e0.execute(code_difference%{'op': op, 'key1': key1, 'key2': key2, 'keyresult': keyresult})

            # Broadcast
            code = 'if rank != 0: %(key)s = None\n%(key)s = comm.bcast(%(key)s, root=%(root)d)'
            self.dview.execute(code%{'key': keyresult, 'root': root})

            # Clear
            self.e0.execute('del temp_%s'%(key1,))

        else:
            item1 = reduce(np.add, self.dview[key1])
            item2 = self.e0[key2] # Assumes that any arbitrary worker has this information

            item = eval('item1 %s item2'%(op,))
            self.dview[keyresult] = item

    def remoteDifferenceGatherFirst(self, *args):
        self.remoteOpGatherFirst('-', *args)

    def normFromDifference(self, key):

        code = 'temp_norm%(key)s = (%(key)s * %(key)s.conj()).sum(0).sum(0)'
        self.e0.execute(code%{'key': key})
        code = 'temp_norm%(key)s = {key: np.sqrt(temp_norm%(key)s[key]).real for key in temp_norm%(key)s.keys()}'
        self.e0.execute(code%{'key': key})
        result = commonReducer(self.e0['temp_norm%s'%(key,)])
        self.e0.execute('del temp_norm%s'%(key,))

        return result<|MERGE_RESOLUTION|>--- conflicted
+++ resolved
@@ -187,13 +187,9 @@
 
         dview.scatter('rank', pclient.ids, flatten=True)
 
-<<<<<<< HEAD
-        dview.apply(adjustMKLVectorization)
-
         self.e0 = pclient[0]
-
-=======
->>>>>>> bb45a809
+        self.e0.block = True
+
         self.useMPI = False
         MPI = DEFAULT_MPI if MPI is None else MPI
         if MPI:
