--- conflicted
+++ resolved
@@ -223,13 +223,8 @@
         b_LN4_C = ((b_EE + b_HH) / 2) / Xi_x_C
           
         # Model parameter M
-<<<<<<< HEAD
-        #K = (omegaDamped**2) / (rhoPad * cPad**2)
-        K = (omega**2) / (rhoPad * cPad**2)
-=======
         K = (omegaDamped * omegaDamped) / (rhoPad * cPad**2)
         #K = (omega**2) / (rhoPad * cPad**2)
->>>>>>> 161af4e4
         
         # K = omega^2/(c^2 . rho)
 
@@ -423,18 +418,6 @@
 
             return diagonals
 
-<<<<<<< HEAD
-        M1_diagonals = generateDiagonals(1., Ax, Az, Bx, Bz, KAA, KBB, KCC, KDD, KEE, KFF, KGG, KHH, KII)
-        prepareDiagonals(M1_diagonals)
- 
-        M2_diagonals = generateDiagonals(0. , Cx, Cz, Dx, Dz, KAA, KBB, KCC, KDD, KEE, KFF, KGG, KHH, KII)
-        prepareDiagonals(M2_diagonals)
-        
-        M3_diagonals = generateDiagonals(0. , Ex, Ez, Fx, Fz, KAA, KBB, KCC, KDD, KEE, KFF, KGG, KHH, KII)
-        prepareDiagonals(M3_diagonals)
-
-        M4_diagonals = generateDiagonals(1. ,Gx, Gz, Hx, Hz,  KAA, KBB, KCC, KDD, KEE, KFF, KGG, KHH, KII)
-=======
        
         M1_diagonals = generateDiagonals(1., Ax, Az, Bx, Bz, KAA, KBB, KCC, KDD, KEE, KFF, KGG, KHH, KII)
         self._setupBoundary(M1_diagonals)
@@ -450,7 +433,6 @@
 
         M4_diagonals = generateDiagonals(1. ,Gx, Gz, Hx, Hz,  KAA, KBB, KCC, KDD, KEE, KFF, KGG, KHH, KII)
         self._setupBoundary(M4_diagonals)
->>>>>>> 161af4e4
         prepareDiagonals(M4_diagonals)
 
         offsets = [offsets[key] for key in keys]
