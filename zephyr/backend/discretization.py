
import copy
import numpy as np
import scipy.sparse as sp
from .meta import AttributeMapper, BaseSCCache, BaseModelDependent
from .solver import DirectSolver


class BaseDiscretization(BaseModelDependent):
    
    initMap = {
    #   Argument        Required    Rename as ...   Store as type
        'c':            (True,      '_c',           np.complex128),
        'rho':          (False,     '_rho',         np.float64),
        'freq':         (True,      None,           np.complex128),
        'Solver':       (False,     '_Solver',      None),
    }
    
    @property
    def c(self):
        if isinstance(self._c, np.ndarray):
            return self._c
        else:
            return self._c * np.ones((self.nz, self.nx), dtype=np.complex128)
    
    @property
    def rho(self):
        if getattr(self, '_rho', None) is None:
            self._rho = 310. * self.c**0.25
            
        if isinstance(self._rho, np.ndarray):
            return self._rho
        else:
            return self._rho * np.ones((self.nz, self.nx), dtype=np.float64)
    
    @property
    def shape(self):
        return self.A.T.shape
    
    @property
    def Ainv(self):
        if not hasattr(self, '_Ainv'):
            self._Ainv = DirectSolver(getattr(self, '_Solver', None))
            self._Ainv.A = self.A.tocsc()
        return self._Ainv
    
    def __mul__(self, rhs):
        return self.Ainv * rhs
    
    def __call__(self, value):
        return self*value


class DiscretizationWrapper(BaseSCCache):
    
    initMap = {
    #   Argument        Required    Rename as ...   Store as type
        'disc':         (True,      None,           None),
        'scaleTerm':    (False,     '_scaleTerm',   np.complex128),
    }
    
    maskKeys = {'scaleTerm'}
    
    cacheItems = ['_subProblems']
    
    @property
    def scaleTerm(self):
        return getattr(self, '_scaleTerm', 1.)
    
    @property
    def _spConfigs(self):
        
        def duplicateUpdate(spu):
            nsc = copy.copy(self.systemConfig)
            nsc.update(spu)
            return nsc
        
        return (duplicateUpdate(spu) for spu in self.spUpdates)
    
    @property
    def subProblems(self):
        if getattr(self, '_subProblems', None) is None:
            
            self._subProblems = map(self.disc, self._spConfigs)
        return self._subProblems
    
    @property
    def spUpdates(self):
        raise NotImplementedError
    
    def __mul__(self, rhs):
<<<<<<< HEAD
        raise NotImplementedError
=======
        raise NotImplementedError


class MultiFreq(DiscretizationWrapper):
    
    initMap = {
    #   Argument        Required    Rename as ...   Store as type
        'disc':         (True,      '_disc',        None),
        'freqs':        (True,      None,           list),
        'parallel':     (False,     '_parallel',    bool),
    }
    
    maskKeys = ['disc', 'freqs', 'parallel']
    
    @property
    def parallel(self):
        return PARALLEL and getattr(self, '_parallel', True)
    
    @property
    def spUpdates(self):
        return [{'freq': freq} for freq in self.freqs]
    
    @property
    def disc(self):
        return self._disc

    def __mul__(self, rhs):
        
        if isinstance(rhs, list):
            getRHS = lambda i: rhs[i]
        else:
            getRHS = lambda i: rhs
        
        if self.parallel:
            pool = Pool()
            plist = []
            for i, sp in enumerate(self.subProblems):
                
                p = pool.apply_async(sp, (getRHS(i),))
                plist.append(p)
            
            u = (self.scaleTerm*p.get(PARTASK_TIMEOUT) for p in plist)
            pool.close()
            pool.join()
        else:
            u = (self.scaleTerm*(sp*getRHS(i)) for i, sp in enumerate(self.subProblems))
        
        return u
>>>>>>> 4f181ab1
<|MERGE_RESOLUTION|>--- conflicted
+++ resolved
@@ -89,55 +89,4 @@
         raise NotImplementedError
     
     def __mul__(self, rhs):
-<<<<<<< HEAD
         raise NotImplementedError
-=======
-        raise NotImplementedError
-
-
-class MultiFreq(DiscretizationWrapper):
-    
-    initMap = {
-    #   Argument        Required    Rename as ...   Store as type
-        'disc':         (True,      '_disc',        None),
-        'freqs':        (True,      None,           list),
-        'parallel':     (False,     '_parallel',    bool),
-    }
-    
-    maskKeys = ['disc', 'freqs', 'parallel']
-    
-    @property
-    def parallel(self):
-        return PARALLEL and getattr(self, '_parallel', True)
-    
-    @property
-    def spUpdates(self):
-        return [{'freq': freq} for freq in self.freqs]
-    
-    @property
-    def disc(self):
-        return self._disc
-
-    def __mul__(self, rhs):
-        
-        if isinstance(rhs, list):
-            getRHS = lambda i: rhs[i]
-        else:
-            getRHS = lambda i: rhs
-        
-        if self.parallel:
-            pool = Pool()
-            plist = []
-            for i, sp in enumerate(self.subProblems):
-                
-                p = pool.apply_async(sp, (getRHS(i),))
-                plist.append(p)
-            
-            u = (self.scaleTerm*p.get(PARTASK_TIMEOUT) for p in plist)
-            pool.close()
-            pool.join()
-        else:
-            u = (self.scaleTerm*(sp*getRHS(i)) for i, sp in enumerate(self.subProblems))
-        
-        return u
->>>>>>> 4f181ab1
