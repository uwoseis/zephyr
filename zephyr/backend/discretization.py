--- conflicted
+++ resolved
@@ -114,74 +114,4 @@
         raise NotImplementedError
     
     def __mul__(self, rhs):
-        raise NotImplementedError
-<<<<<<< HEAD
-=======
-
-
-class MultiFreq(DiscretizationWrapper):
-    '''
-    Wrapper to carry out forward-modelling using the stored
-    discretization over a series of frequencies.
-    '''
-    
-    initMap = {
-    #   Argument        Required    Rename as ...   Store as type
-        'disc':         (True,      '_disc',        None),
-        'freqs':        (True,      None,           list),
-        'parallel':     (False,     '_parallel',    bool),
-    }
-    
-    maskKeys = ['disc', 'freqs', 'parallel']
-    
-    @property
-    def parallel(self):
-        'Determines whether to operate in parallel'
-        
-        return PARALLEL and getattr(self, '_parallel', True)
-    
-    @property
-    def spUpdates(self):
-        'Updates for frequency subProblems'
-        
-        return [{'freq': freq} for freq in self.freqs]
-    
-    @property
-    def disc(self):
-        'The discretization to instantiate'
-        
-        return self._disc
-
-    def __mul__(self, rhs):
-        '''
-        Carries out the multiplication of the composite system
-        by the right-hand-side vector(s).
-        
-        Args:
-            rhs (array-like or list thereof): Source vectors
-        
-        Returns:
-            u (iterator over np.ndarrays): Wavefields
-        '''
-        
-        if isinstance(rhs, list):
-            getRHS = lambda i: rhs[i]
-        else:
-            getRHS = lambda i: rhs
-        
-        if self.parallel:
-            pool = Pool()
-            plist = []
-            for i, sp in enumerate(self.subProblems):
-                
-                p = pool.apply_async(sp, (getRHS(i),))
-                plist.append(p)
-            
-            u = (self.scaleTerm*p.get(PARTASK_TIMEOUT) for p in plist)
-            pool.close()
-            pool.join()
-        else:
-            u = (self.scaleTerm*(sp*getRHS(i)) for i, sp in enumerate(self.subProblems))
-        
-        return u
->>>>>>> d08d2dbf
+        raise NotImplementedError